/* types.h
 *
 * Copyright (C) 2006-2013 wolfSSL Inc.
 *
 * This file is part of CyaSSL.
 *
 * CyaSSL is free software; you can redistribute it and/or modify
 * it under the terms of the GNU General Public License as published by
 * the Free Software Foundation; either version 2 of the License, or
 * (at your option) any later version.
 *
 * CyaSSL is distributed in the hope that it will be useful,
 * but WITHOUT ANY WARRANTY; without even the implied warranty of
 * MERCHANTABILITY or FITNESS FOR A PARTICULAR PURPOSE.  See the
 * GNU General Public License for more details.
 *
 * You should have received a copy of the GNU General Public License
 * along with this program; if not, write to the Free Software
 * Foundation, Inc., 59 Temple Place - Suite 330, Boston, MA 02111-1307, USA
 */


#ifndef CTAO_CRYPT_TYPES_H
#define CTAO_CRYPT_TYPES_H

#include <cyassl/ctaocrypt/settings.h>

#ifdef __cplusplus
    extern "C" {
#endif


#if defined(WORDS_BIGENDIAN)
    #define BIG_ENDIAN_ORDER
#endif

#ifndef BIG_ENDIAN_ORDER
    #define LITTLE_ENDIAN_ORDER
#endif

#ifndef CYASSL_TYPES
    #ifndef byte
        typedef unsigned char  byte;
    #endif
    typedef unsigned short word16;
    typedef unsigned int   word32;
#endif


/* try to set SIZEOF_LONG or LONG_LONG if user didn't */
#if !defined(_MSC_VER) && !defined(__BCPLUSPLUS__)
    #if !defined(SIZEOF_LONG_LONG) && !defined(SIZEOF_LONG)
        #if (defined(__alpha__) || defined(__ia64__) || defined(_ARCH_PPC64) \
                || defined(__mips64)  || defined(__x86_64__)) 
            /* long should be 64bit */
            #define SIZEOF_LONG 8
        #elif defined(__i386__) 
            /* long long should be 64bit */
            #define SIZEOF_LONG_LONG 8
        #endif
    #endif
#endif


#if defined(_MSC_VER) || defined(__BCPLUSPLUS__)
    #define WORD64_AVAILABLE
    #define W64LIT(x) x##ui64
    typedef unsigned __int64 word64;
#elif defined(SIZEOF_LONG) && SIZEOF_LONG == 8
    #define WORD64_AVAILABLE
    #define W64LIT(x) x##LL
    typedef unsigned long word64;
#elif defined(SIZEOF_LONG_LONG) && SIZEOF_LONG_LONG == 8 
    #define WORD64_AVAILABLE
    #define W64LIT(x) x##LL
    typedef unsigned long long word64;
#else
    #define MP_16BIT  /* for mp_int, mp_word needs to be twice as big as
                         mp_digit, no 64 bit type so make mp_digit 16 bit */
#endif


/* These platforms have 64-bit CPU registers.  */
#if (defined(__alpha__) || defined(__ia64__) || defined(_ARCH_PPC64) || \
     defined(__mips64)  || defined(__x86_64__) || defined(_M_X64)) 
    typedef word64 word;
#else
    typedef word32 word;
    #ifdef WORD64_AVAILABLE
        #define CTAOCRYPT_SLOW_WORD64
    #endif
#endif


enum {
    WORD_SIZE  = sizeof(word),
    BIT_SIZE   = 8,
    WORD_BITS  = WORD_SIZE * BIT_SIZE
};

#define CYASSL_MAX_16BIT 0xffffU

/* use inlining if compiler allows */
#ifndef INLINE
#ifndef NO_INLINE
    #ifdef _MSC_VER
        #define INLINE __inline
    #elif defined(__GNUC__)
        #define INLINE inline
    #elif defined(THREADX)
        #define INLINE _Inline
    #elif defined(__IAR_SYSTEMS_ICC__)
        #define INLINE inline
    #else
        #define INLINE 
    #endif
#else
    #define INLINE 
#endif
#endif


/* set up rotate style */
#if defined(_MSC_VER) || defined(__BCPLUSPLUS__)
	#define INTEL_INTRINSICS
	#define FAST_ROTATE
#elif defined(__MWERKS__) && TARGET_CPU_PPC
	#define PPC_INTRINSICS
	#define FAST_ROTATE
#elif defined(__GNUC__) && defined(__i386__)
        /* GCC does peephole optimizations which should result in using rotate
           instructions  */
	#define FAST_ROTATE
#endif


/* Micrium will use Visual Studio for compilation but not the Win32 API */
#if defined(_WIN32) && !defined(MICRIUM) && !defined(FREERTOS) \
        && !defined(EBSNET)
    #define USE_WINDOWS_API
#endif


/* idea to add global alloc override by Moisés Guimarães  */
/* default to libc stuff */
/* XREALLOC is used once in normal math lib, not in fast math lib */
/* XFREE on some embeded systems doesn't like free(0) so test  */
#ifdef XMALLOC_USER
    /* prototypes for user heap override functions */
    #include <stddef.h>  /* for size_t */
    extern void *XMALLOC(size_t n, void* heap, int type);
    extern void *XREALLOC(void *p, size_t n, void* heap, int type);
    extern void XFREE(void *p, void* heap, int type);
#elif !defined(MICRIUM_MALLOC) && !defined(EBSNET) \
        && !defined(CYASSL_SAFERTOS) && !defined(FREESCALE_MQX) \
        && !defined(CYASSL_LEANPSK)
    /* default C runtime, can install different routines at runtime */
    #include <cyassl/ctaocrypt/memory.h>
    #define XMALLOC(s, h, t)     ((void)h, (void)t, CyaSSL_Malloc((s)))
    #define XFREE(p, h, t)       {void* xp = (p); if((xp)) CyaSSL_Free((xp));}
    #define XREALLOC(p, n, h, t) CyaSSL_Realloc((p), (n))
#endif

#ifndef STRING_USER
    #include <string.h>
    char* mystrnstr(const char* s1, const char* s2, unsigned int n);

    #define XMEMCPY(d,s,l)    memcpy((d),(s),(l))
    #define XMEMSET(b,c,l)    memset((b),(c),(l))
    #define XMEMCMP(s1,s2,n)  memcmp((s1),(s2),(n))
    #define XMEMMOVE(d,s,l)   memmove((d),(s),(l))

    #define XSTRLEN(s1)       strlen((s1))
    #define XSTRNCPY(s1,s2,n) strncpy((s1),(s2),(n))
    /* strstr, strncmp, and strncat only used by CyaSSL proper, not required for
       CTaoCrypt only */
    #define XSTRSTR(s1,s2)    strstr((s1),(s2))
    #define XSTRNSTR(s1,s2,n) mystrnstr((s1),(s2),(n))
    #define XSTRNCMP(s1,s2,n) strncmp((s1),(s2),(n))
    #define XSTRNCAT(s1,s2,n) strncat((s1),(s2),(n))
    #define XSTRNCASECMP(s1,s2,n) strncasecmp((s1),(s2),(n))
#endif

#if defined(HAVE_ECC) || defined(HAVE_OCSP)
    #ifndef CTYPE_USER
        #include <ctype.h>
        #define XTOUPPER(c)     toupper((c))
        #define XISALPHA(c)     isalpha((c))
    #endif
#endif


/* memory allocation types for user hints */
enum {
    DYNAMIC_TYPE_CA         = 1,
    DYNAMIC_TYPE_CERT       = 2,
    DYNAMIC_TYPE_KEY        = 3,
    DYNAMIC_TYPE_FILE       = 4,
    DYNAMIC_TYPE_SUBJECT_CN = 5,
    DYNAMIC_TYPE_PUBLIC_KEY = 6,
    DYNAMIC_TYPE_SIGNER     = 7,
    DYNAMIC_TYPE_NONE       = 8,
    DYNAMIC_TYPE_BIGINT     = 9,
    DYNAMIC_TYPE_RSA        = 10,
    DYNAMIC_TYPE_METHOD     = 11,
    DYNAMIC_TYPE_OUT_BUFFER = 12,
    DYNAMIC_TYPE_IN_BUFFER  = 13,
    DYNAMIC_TYPE_INFO       = 14,
    DYNAMIC_TYPE_DH         = 15,
    DYNAMIC_TYPE_DOMAIN     = 16,
    DYNAMIC_TYPE_SSL        = 17,
    DYNAMIC_TYPE_CTX        = 18,
    DYNAMIC_TYPE_WRITEV     = 19,
    DYNAMIC_TYPE_OPENSSL    = 20,
    DYNAMIC_TYPE_DSA        = 21,
    DYNAMIC_TYPE_CRL        = 22,
    DYNAMIC_TYPE_REVOKED    = 23,
    DYNAMIC_TYPE_CRL_ENTRY  = 24,
    DYNAMIC_TYPE_CERT_MANAGER = 25,
    DYNAMIC_TYPE_CRL_MONITOR  = 26,
    DYNAMIC_TYPE_OCSP_STATUS  = 27,
    DYNAMIC_TYPE_OCSP_ENTRY   = 28,
    DYNAMIC_TYPE_ALTNAME      = 29,
    DYNAMIC_TYPE_SUITES       = 30,
    DYNAMIC_TYPE_CIPHER       = 31,
    DYNAMIC_TYPE_RNG          = 32,
    DYNAMIC_TYPE_ARRAYS       = 33,
    DYNAMIC_TYPE_DTLS_POOL    = 34,
    DYNAMIC_TYPE_SOCKADDR     = 35,
    DYNAMIC_TYPE_LIBZ         = 36,
    DYNAMIC_TYPE_ECC          = 37,
    DYNAMIC_TYPE_TMP_BUFFER   = 38,
<<<<<<< HEAD
    DYNAMIC_TYPE_CAVIUM_TMP   = 40,
    DYNAMIC_TYPE_CAVIUM_RSA   = 41 
=======
    DYNAMIC_TYPE_DTLS_MSG     = 39
>>>>>>> ffc67892
};

/* stack protection */
enum {
    MIN_STACK_BUFFER = 8
};



/* settings detection for compile vs runtime math incombatibilities */
enum {
#if !defined(USE_FAST_MATH) && !defined(SIZEOF_LONG) && !defined(SIZEOF_LONG_LONG)
    CTC_SETTINGS = 0x0
#elif !defined(USE_FAST_MATH) && defined(SIZEOF_LONG) && (SIZEOF_LONG == 8)
    CTC_SETTINGS = 0x1
#elif !defined(USE_FAST_MATH) && defined(SIZEOF_LONG_LONG) && (SIZEOF_LONG_LONG == 8)
    CTC_SETTINGS = 0x2
#elif !defined(USE_FAST_MATH) && defined(SIZEOF_LONG_LONG) && (SIZEOF_LONG_LONG == 4)
    CTC_SETTINGS = 0x4
#elif defined(USE_FAST_MATH) && !defined(SIZEOF_LONG) && !defined(SIZEOF_LONG_LONG)
    CTC_SETTINGS = 0x8
#elif defined(USE_FAST_MATH) && defined(SIZEOF_LONG) && (SIZEOF_LONG == 8)
    CTC_SETTINGS = 0x10
#elif defined(USE_FAST_MATH) && defined(SIZEOF_LONG_LONG) && (SIZEOF_LONG_LONG == 8)
    CTC_SETTINGS = 0x20
#elif defined(USE_FAST_MATH) && defined(SIZEOF_LONG_LONG) && (SIZEOF_LONG_LONG == 4)
    CTC_SETTINGS = 0x40
#else
    #error "bad math long / long long settings"
#endif
};


CYASSL_API word32 CheckRunTimeSettings(void);

/* If user uses RSA, DH, DSA, or ECC math lib directly then fast math and long
   types need to match at compile time and run time, CheckCtcSettings will
   return 1 if a match otherwise 0 */
#define CheckCtcSettings() (CTC_SETTINGS == CheckRunTimeSettings())


#ifdef __cplusplus
    }   /* extern "C" */
#endif


#endif /* CTAO_CRYPT_TYPES_H */
<|MERGE_RESOLUTION|>--- conflicted
+++ resolved
@@ -230,12 +230,9 @@
     DYNAMIC_TYPE_LIBZ         = 36,
     DYNAMIC_TYPE_ECC          = 37,
     DYNAMIC_TYPE_TMP_BUFFER   = 38,
-<<<<<<< HEAD
+    DYNAMIC_TYPE_DTLS_MSG     = 39,
     DYNAMIC_TYPE_CAVIUM_TMP   = 40,
     DYNAMIC_TYPE_CAVIUM_RSA   = 41 
-=======
-    DYNAMIC_TYPE_DTLS_MSG     = 39
->>>>>>> ffc67892
 };
 
 /* stack protection */
